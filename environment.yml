name: happypose_torch2
channels:
   - conda-forge
   - pytorch
   - nvidia
   - anaconda
   - defaults
dependencies:
  - pytorch-cuda==12.1
  - python=3.9
  - pip
  - pytorch==2.1
  - torchvision==0.16
<<<<<<< HEAD
=======
  - mkl==2024.0.0
>>>>>>> 53082bde
  - geckodriver
  - firefox
  - opencv
  - pinocchio<|MERGE_RESOLUTION|>--- conflicted
+++ resolved
@@ -11,10 +11,7 @@
   - pip
   - pytorch==2.1
   - torchvision==0.16
-<<<<<<< HEAD
-=======
   - mkl==2024.0.0
->>>>>>> 53082bde
   - geckodriver
   - firefox
   - opencv
