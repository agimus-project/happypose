name: happypose
channels:
   - conda-forge
   - pytorch
   - nvidia
   - anaconda
   - defaults
dependencies:
  - pytorch-cuda==12.1
  - python=3.9
  - pip
<<<<<<< HEAD
  - pytorch::pytorch==1.11.0
  - torchvision==0.12.0
  - mkl==2024.0.0
=======
  - pytorch==2.1
  - torchvision==0.16
>>>>>>> 4b0c521a
  - geckodriver
  - firefox
  - opencv
  - pinocchio<|MERGE_RESOLUTION|>--- conflicted
+++ resolved
@@ -1,4 +1,4 @@
-name: happypose
+name: happypose_torch2
 channels:
    - conda-forge
    - pytorch
@@ -9,14 +9,8 @@
   - pytorch-cuda==12.1
   - python=3.9
   - pip
-<<<<<<< HEAD
-  - pytorch::pytorch==1.11.0
-  - torchvision==0.12.0
-  - mkl==2024.0.0
-=======
   - pytorch==2.1
   - torchvision==0.16
->>>>>>> 4b0c521a
   - geckodriver
   - firefox
   - opencv
