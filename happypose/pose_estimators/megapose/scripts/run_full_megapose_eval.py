"""Copyright (c) 2022 Inria & NVIDIA CORPORATION & AFFILIATES. All rights reserved.

Licensed under the Apache License, Version 2.0 (the "License");
you may not use this file except in compliance with the License.
You may obtain a copy of the License at

    http://www.apache.org/licenses/LICENSE-2.0

Unless required by applicable law or agreed to in writing, software
distributed under the License is distributed on an "AS IS" BASIS,
WITHOUT WARRANTIES OR CONDITIONS OF ANY KIND, either express or implied.
See the License for the specific language governing permissions and
limitations under the License.
"""


# Standard Library
import copy
import os
from pathlib import Path
<<<<<<< HEAD

# Third Party
from omegaconf import OmegaConf
=======
>>>>>>> e5f4c2a0

# MegaPose
from happypose.pose_estimators.megapose.bop_config import PBR_DETECTORS
from happypose.pose_estimators.megapose.config import (
    DEBUG_RESULTS_DIR,
    MODELNET_TEST_CATEGORIES,
    RESULTS_DIR,
)
from happypose.pose_estimators.megapose.evaluation.bop import run_evaluation
from happypose.pose_estimators.megapose.evaluation.eval_config import (
    BOPEvalConfig,
    EvalConfig,
    FullEvalConfig,
    HardwareConfig,
)
from happypose.pose_estimators.megapose.evaluation.evaluation import (
    generate_save_key,
    get_save_dir,
    run_eval,
)
from happypose.toolbox.utils.distributed import (
    get_rank,
    get_world_size,
    init_distributed_mode,
)
from happypose.toolbox.utils.logging import get_logger, set_logging_level

# Third Party
from omegaconf import OmegaConf

logger = get_logger(__name__)


BOP_TEST_DATASETS = [
    "lmo.bop19",
    "tless.bop19",
    "tudl.bop19",
    "icbin.bop19",
    "itodd.bop19",
    "hb.bop19",
    "ycbv.bop19",
]


MODELNET_TEST_DATASETS = [
    f"modelnet.{category}.test" for category in MODELNET_TEST_CATEGORIES
]


def create_eval_cfg(
    cfg: EvalConfig,
    detection_type: str,
    coarse_estimation_type: str,
    ds_name: str,
) -> tuple[str, EvalConfig]:
    cfg = copy.deepcopy(cfg)

    cfg.inference.detection_type = detection_type
    cfg.inference.coarse_estimation_type = coarse_estimation_type
    cfg.ds_name = ds_name

    if detection_type == "detector":
        assert cfg.detector_run_id is not None

        ds_name_root = cfg.ds_name.split(".")[0]
        if cfg.detector_run_id == "bop_pbr":
            cfg.detector_run_id = PBR_DETECTORS[ds_name_root]
    elif detection_type == "gt":
        pass
    elif detection_type == "sam":
        pass
    else:
        msg = f"Unknown detector type {cfg.detector_type}"
        raise ValueError(msg)

    name = generate_save_key(detection_type, coarse_estimation_type)

    return name, cfg


def run_full_eval(cfg: FullEvalConfig) -> None:
    bop_eval_cfgs = []

    init_distributed_mode()
    print("World size", get_world_size())

    assert (
        cfg.detection_coarse_types is not None and len(cfg.detection_coarse_types) > 0
    ), "You must specify some detector_coarse_types to evaluate."

    assert cfg.ds_names is not None

    # Iterate over each dataset
    for ds_name in cfg.ds_names:
        # create the EvalConfig objects that we will call `run_eval` on
        eval_configs: dict[str, EvalConfig] = {}
        for detection_type, coarse_estimation_type in cfg.detection_coarse_types:
            name, cfg_ = create_eval_cfg(
                cfg,
                detection_type,
                coarse_estimation_type,
                ds_name,
            )
            eval_configs[name] = cfg_

        # For each eval_cfg run the evaluation.
        # Note that the results get saved to disk
        for _save_key, eval_cfg in eval_configs.items():
            # Run the inference
            if not cfg.skip_inference:
                eval_out = run_eval(eval_cfg)

            # If we are skipping the inference, mimic the output that run_eval
            # would have produced so that we can run the bop_eval
            else:  # Otherwise hack the output so we can run the BOP eval
                if get_rank() == 0:
                    results_dir = get_save_dir(eval_cfg)
                    pred_keys = ["coarse", "refiner/final"]
                    if eval_cfg.inference.run_depth_refiner:
                        pred_keys.append("depth_refiner")
                    eval_out = {
                        "results_path": results_dir / "results.pth.tar",
                        "pred_keys": pred_keys,
                        "save_dir": results_dir,
                    }

                    assert Path(
                        eval_out["results_path"],
                    ).is_file(), f"The file {eval_out['results_path']} doesn't exist"

            # Run the bop eval for each type of prediction
            if cfg.run_bop_eval and get_rank() == 0:
                bop_eval_keys = {"refiner/final", "depth_refiner"}
<<<<<<< HEAD
=======
                if cfg.eval_coarse_also:
                    bop_eval_keys.add("coarse")

                # Remove from evaluation predictions that were not produced at inference time
>>>>>>> e5f4c2a0
                bop_eval_keys = bop_eval_keys.intersection(set(eval_out["pred_keys"]))

                for method in bop_eval_keys:
                    if "bop19" not in ds_name:
                        continue

                    bop_eval_cfg = BOPEvalConfig(
                        results_path=eval_out["results_path"],
                        dataset=ds_name,
                        split="test",
                        eval_dir=eval_out["save_dir"] / "bop_evaluation",
                        method=method,
                        convert_only=eval_cfg.convert_only,
                    )
                    bop_eval_cfgs.append(bop_eval_cfg)

    # Run the bop eval for each config
    # TODO (lmanuelli): Parallelize this using subprocess
    # if desired.
    if get_rank() == 0:
        if cfg.run_bop_eval:
            for bop_eval_cfg in bop_eval_cfgs:
                run_evaluation(bop_eval_cfg)

    logger.info(f"Process {get_rank()} reached end of script")


def update_cfg_debug(cfg: EvalConfig) -> FullEvalConfig:
    cfg.batch_size = 1
    cfg.n_frames = 2 * cfg.batch_size * cfg.hardware.n_gpus

    assert cfg.result_id is not None
    cfg.save_dir = str(DEBUG_RESULTS_DIR / cfg.result_id)
    return cfg


if __name__ == "__main__":
    print("Running eval")
    set_logging_level("debug")

    cli_cfg = OmegaConf.from_cli()
    logger.info(f"CLI config: \n {OmegaConf.to_yaml(cli_cfg)}")

    cfg: FullEvalConfig = OmegaConf.structured(FullEvalConfig)
    cfg.hardware = HardwareConfig(
        n_cpus=int(os.environ.get("N_CPUS", 10)),
        n_gpus=int(os.environ.get("WORLD_SIZE", 1)),
    )

    cfg = OmegaConf.merge(cfg, cli_cfg)

    assert cfg.coarse_run_id is not None
    assert cfg.refiner_run_id is not None
    assert cfg.result_id is not None

    if cfg.ds_names == "BOP_TEST_DATASETS":
        cfg.ds_names = BOP_TEST_DATASETS

    cfg.save_dir = RESULTS_DIR / cfg.result_id

    if cfg.debug:
        cfg = update_cfg_debug(cfg)

    run_full_eval(cfg)<|MERGE_RESOLUTION|>--- conflicted
+++ resolved
@@ -18,12 +18,9 @@
 import copy
 import os
 from pathlib import Path
-<<<<<<< HEAD
 
 # Third Party
 from omegaconf import OmegaConf
-=======
->>>>>>> e5f4c2a0
 
 # MegaPose
 from happypose.pose_estimators.megapose.bop_config import PBR_DETECTORS
@@ -50,9 +47,6 @@
     init_distributed_mode,
 )
 from happypose.toolbox.utils.logging import get_logger, set_logging_level
-
-# Third Party
-from omegaconf import OmegaConf
 
 logger = get_logger(__name__)
 
@@ -157,13 +151,11 @@
             # Run the bop eval for each type of prediction
             if cfg.run_bop_eval and get_rank() == 0:
                 bop_eval_keys = {"refiner/final", "depth_refiner"}
-<<<<<<< HEAD
-=======
                 if cfg.eval_coarse_also:
                     bop_eval_keys.add("coarse")
 
-                # Remove from evaluation predictions that were not produced at inference time
->>>>>>> e5f4c2a0
+                # Remove from evaluation predictions that were not produced at inference
+                # time
                 bop_eval_keys = bop_eval_keys.intersection(set(eval_out["pred_keys"]))
 
                 for method in bop_eval_keys:
