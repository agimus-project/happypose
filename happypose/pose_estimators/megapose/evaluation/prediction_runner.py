"""Copyright (c) 2022 Inria & NVIDIA CORPORATION & AFFILIATES. All rights reserved.

Licensed under the Apache License, Version 2.0 (the "License");
you may not use this file except in compliance with the License.
You may obtain a copy of the License at

    http://www.apache.org/licenses/LICENSE-2.0

Unless required by applicable law or agreed to in writing, software
distributed under the License is distributed on an "AS IS" BASIS,
WITHOUT WARRANTIES OR CONDITIONS OF ANY KIND, either express or implied.
See the License for the specific language governing permissions and
limitations under the License.
"""


# Standard Library
from collections import defaultdict
from typing import Optional
<<<<<<< HEAD

# Third Party
import torch
from torch.utils.data import DataLoader
from tqdm import tqdm
=======
>>>>>>> e5f4c2a0

# MegaPose
import happypose.pose_estimators.megapose
import happypose.toolbox.utils.tensor_collection as tc
<<<<<<< HEAD
=======

# Third Party
import torch
>>>>>>> e5f4c2a0
from happypose.pose_estimators.megapose.evaluation.bop import (
    get_sam_detections,
    load_sam_predictions,
)
from happypose.pose_estimators.megapose.inference.pose_estimator import PoseEstimator
from happypose.pose_estimators.megapose.inference.types import (
    DetectionsType,
    InferenceConfig,
    ObservationTensor,
    PoseEstimatesType,
)
from happypose.pose_estimators.megapose.training.utils import CudaTimer
from happypose.toolbox.datasets.samplers import DistributedSceneSampler
from happypose.toolbox.datasets.scene_dataset import SceneDataset, SceneObservation

# Temporary
from happypose.toolbox.utils.distributed import get_rank, get_tmp_dir, get_world_size
from happypose.toolbox.utils.logging import get_logger
<<<<<<< HEAD
=======
from torch.utils.data import DataLoader
from tqdm import tqdm
>>>>>>> e5f4c2a0

logger = get_logger(__name__)

device = torch.device("cuda" if torch.cuda.is_available() else "cpu")


class PredictionRunner:
    def __init__(
        self,
        scene_ds: SceneDataset,
        inference_cfg: InferenceConfig,
        batch_size: int = 1,
        n_workers: int = 4,
    ) -> None:
        self.inference_cfg = inference_cfg
        self.rank = get_rank()
        self.world_size = get_world_size()
        self.tmp_dir = get_tmp_dir()

        sampler = DistributedSceneSampler(
            scene_ds,
            num_replicas=self.world_size,
            rank=self.rank,
        )
        self.sampler = sampler
        self.scene_ds = scene_ds
        dataloader = DataLoader(
            scene_ds,
            batch_size=batch_size,
            num_workers=n_workers,
            sampler=sampler,
            collate_fn=SceneObservation.collate_fn,
        )

        self.batch_size = batch_size
        self.load_depth = scene_ds.load_depth
        self.dataloader = dataloader

    def run_inference_pipeline(
        self,
        pose_estimator: PoseEstimator,
        obs_tensor: ObservationTensor,
        gt_detections: DetectionsType,
        sam_detections: DetectionsType,
        initial_estimates: Optional[PoseEstimatesType] = None,
    ) -> dict[str, PoseEstimatesType]:
        """Runs inference pipeline, extracts the results.

        Returns: A dict with keys
            - 'final': final preds
            - 'refiner/final': preds at final refiner iteration (before depth
              refinement)
            - 'depth_refinement': preds after depth refinement.


        """
        # TODO: this check could be done outside of run_inference_pipeline
        # and then only check if detections are None
        if self.inference_cfg.detection_type == "gt":
            detections = gt_detections
            run_detector = False
        elif self.inference_cfg.detection_type == "sam":
            # print("sam_detections =", sam_detections.bboxes)
            detections = sam_detections
            run_detector = False
        elif self.inference_cfg.detection_type == "detector":
            detections = None
            run_detector = True

        else:
            msg = f"Unknown detection type {self.inference_cfg.detection_type}"
            raise ValueError(msg)

        coarse_estimates = None
        if self.inference_cfg.coarse_estimation_type == "external":
            # TODO (ylabbe): This is hacky, clean this for modelnet eval.
            coarse_estimates = initial_estimates
            coarse_estimates = happypose.toolbox.inference.utils.add_instance_id(
                coarse_estimates,
            )
            coarse_estimates.infos["instance_id"] = 0
            run_detector = False

        preds, extra_data = pose_estimator.run_inference_pipeline(
            obs_tensor,
            detections=detections,
            run_detector=run_detector,
            coarse_estimates=coarse_estimates,
            n_refiner_iterations=self.inference_cfg.n_refiner_iterations,
            n_pose_hypotheses=self.inference_cfg.n_pose_hypotheses,
            run_depth_refiner=self.inference_cfg.run_depth_refiner,
            bsz_images=self.inference_cfg.bsz_images,
            bsz_objects=self.inference_cfg.bsz_objects,
        )
<<<<<<< HEAD
        time.time() - t
=======
>>>>>>> e5f4c2a0

        # TODO (lmanuelli): Process this into a dict with keys like
        # - 'refiner/iteration=1`
        # - 'refiner/iteration=5`
        # - `depth_refiner`
        # Note: Since we support multi-hypotheses we need to potentially
        # go back and extract out the 'refiner/iteration=1`, `refiner/iteration=5`
        # things for the ones that were actually the highest scoring at the end.
<<<<<<< HEAD

        all_preds = {}
        data_TCO_refiner = extra_data["refiner"]["preds"]
=======
>>>>>>> e5f4c2a0

        ref_str = f"refiner/iteration={self.inference_cfg.n_refiner_iterations}"
        all_preds = {
            "final": preds,
<<<<<<< HEAD
            ref_str: data_TCO_refiner,
            "refiner/final": data_TCO_refiner,
=======
            ref_str: extra_data["refiner"]["preds"],
            "refiner/final": extra_data["refiner"]["preds"],
>>>>>>> e5f4c2a0
            "coarse": extra_data["coarse"]["preds"],
            "coarse_filter": extra_data["coarse_filter"]["preds"],
        }

        # Only keep necessary metadata
        del extra_data["coarse"]["data"]["TCO"]
        all_preds_data = {
            "coarse": extra_data["coarse"]["data"],
            "refiner": extra_data["refiner"]["data"],
            "scoring": extra_data["scoring"],
        }

        if self.inference_cfg.run_depth_refiner:
            all_preds["depth_refiner"] = extra_data["depth_refiner"]["preds"]
<<<<<<< HEAD
=======
            all_preds_data["depth_refiner"] = extra_data["depth_refiner"]["data"]
>>>>>>> e5f4c2a0

        for _k, v in all_preds.items():
            if "mask" in v.tensors:
                # breakpoint()
                v.delete_tensor("mask")

        return all_preds, all_preds_data

    def get_predictions(
        self,
        pose_estimator: PoseEstimator,
    ) -> dict[str, PoseEstimatesType]:
        """Runs predictions.

        Returns: A dict with keys
            - 'refiner/iteration=1`
            - 'refiner/iteration=5`
            - 'depth_refiner'

            With the predictions at the various settings/iterations.


        """
        predictions_list = defaultdict(list)

        ######
        # This section opens the detections stored in "baseline.json"
        # format it and store it in a dataframe that will be accessed later
        ######
        # Temporary solution
        if self.inference_cfg.detection_type == "sam":
            df_all_dets, df_targets = load_sam_predictions(
                self.scene_ds.ds_dir.name,
                self.scene_ds.ds_dir,
            )

        for n, data in enumerate(tqdm(self.dataloader)):
            # data is a dict
            rgb = data["rgb"]
            depth = data["depth"]
            K = data["cameras"].K
            im_info = data["im_infos"][0]
            scene_id, view_id = im_info["scene_id"], im_info["view_id"]
            # Dirty but avoids creating error when running with real detector
            dt_det = 0

            ######
            # Filter the dataframe according to scene id and view id
            # Transform the data in ObjectData and then Detections
            ######
            # Temporary solution
            if self.inference_cfg.detection_type == "sam":
                # We assume a unique image ("view") associated with a unique scene_id is
                sam_detections = get_sam_detections(
                    data=data,
                    df_all_dets=df_all_dets,
                    df_targets=df_targets,
                    dt_det=dt_det,
                )
            else:
                sam_detections = None
            gt_detections = data["gt_detections"].cuda()
            initial_data = None
            if data["initial_data"]:
                initial_data = data["initial_data"].cuda()

            obs_tensor = ObservationTensor.from_torch_batched(rgb, depth, K)
            obs_tensor = obs_tensor.cuda()

            # GPU warmup for timing
            if n == 0:
                with torch.no_grad():
                    self.run_inference_pipeline(
                        pose_estimator,
                        obs_tensor,
                        gt_detections,
                        sam_detections,
                        initial_estimates=initial_data,
                    )

            cuda_timer = CudaTimer()
            cuda_timer.start()
            with torch.no_grad():
<<<<<<< HEAD
                all_preds = self.run_inference_pipeline(
=======
                all_preds, all_preds_data = self.run_inference_pipeline(
>>>>>>> e5f4c2a0
                    pose_estimator,
                    obs_tensor,
                    gt_detections,
                    sam_detections,
                    initial_estimates=initial_data,
                )
            cuda_timer.end()
            duration = cuda_timer.elapsed()

            duration + dt_det

            # Add metadata to the predictions for later evaluation
<<<<<<< HEAD
            for k, v in all_preds.items():
                v.infos["time"] = total_duration
                v.infos["scene_id"] = scene_id
                v.infos["view_id"] = view_id
                predictions_list[k].append(v)
=======
            for pred_name, pred in all_preds.items():
                pred.infos["time"] = dt_det + compute_pose_est_total_time(
                    all_preds_data,
                    pred_name,
                )
                pred.infos["scene_id"] = scene_id
                pred.infos["view_id"] = view_id
                predictions_list[pred_name].append(pred)
>>>>>>> e5f4c2a0

        # Concatenate the lists of PandasTensorCollections
        predictions = {}
        for k, v in predictions_list.items():
            predictions[k] = tc.concatenate(v)

        return predictions


def compute_pose_est_total_time(all_preds_data: dict, pred_name: str):
    # all_preds_data: dict_keys(['final', 'refiner/iteration=5', 'refiner/final', 'coarse', 'coarse_filter'])  # optionally 'depth_refiner'
    dt_coarse = all_preds_data["coarse"]["time"]
    dt_coarse_refiner = dt_coarse + all_preds_data["refiner"]["time"]
    if "depth_refiner" in all_preds_data:
        dt_coarse_refiner_depth = (
            dt_coarse_refiner + all_preds_data["depth_refiner"]["time"]
        )

    if pred_name.startswith("coarse"):
        return dt_coarse
    elif pred_name.startswith("refiner"):
        return dt_coarse_refiner
    elif pred_name == "depth_refiner":
        return dt_coarse_refiner_depth
    elif pred_name == "final":
        return (
            dt_coarse_refiner_depth
            if "depth_refiner" in all_preds_data
            else dt_coarse_refiner
        )
    else:
        msg = f"{pred_name} extra data not in {all_preds_data.keys()}"
        raise ValueError(msg)<|MERGE_RESOLUTION|>--- conflicted
+++ resolved
@@ -17,24 +17,15 @@
 # Standard Library
 from collections import defaultdict
 from typing import Optional
-<<<<<<< HEAD
 
 # Third Party
 import torch
 from torch.utils.data import DataLoader
 from tqdm import tqdm
-=======
->>>>>>> e5f4c2a0
 
 # MegaPose
 import happypose.pose_estimators.megapose
 import happypose.toolbox.utils.tensor_collection as tc
-<<<<<<< HEAD
-=======
-
-# Third Party
-import torch
->>>>>>> e5f4c2a0
 from happypose.pose_estimators.megapose.evaluation.bop import (
     get_sam_detections,
     load_sam_predictions,
@@ -53,11 +44,6 @@
 # Temporary
 from happypose.toolbox.utils.distributed import get_rank, get_tmp_dir, get_world_size
 from happypose.toolbox.utils.logging import get_logger
-<<<<<<< HEAD
-=======
-from torch.utils.data import DataLoader
-from tqdm import tqdm
->>>>>>> e5f4c2a0
 
 logger = get_logger(__name__)
 
@@ -152,10 +138,6 @@
             bsz_images=self.inference_cfg.bsz_images,
             bsz_objects=self.inference_cfg.bsz_objects,
         )
-<<<<<<< HEAD
-        time.time() - t
-=======
->>>>>>> e5f4c2a0
 
         # TODO (lmanuelli): Process this into a dict with keys like
         # - 'refiner/iteration=1`
@@ -164,23 +146,12 @@
         # Note: Since we support multi-hypotheses we need to potentially
         # go back and extract out the 'refiner/iteration=1`, `refiner/iteration=5`
         # things for the ones that were actually the highest scoring at the end.
-<<<<<<< HEAD
-
-        all_preds = {}
-        data_TCO_refiner = extra_data["refiner"]["preds"]
-=======
->>>>>>> e5f4c2a0
 
         ref_str = f"refiner/iteration={self.inference_cfg.n_refiner_iterations}"
         all_preds = {
             "final": preds,
-<<<<<<< HEAD
-            ref_str: data_TCO_refiner,
-            "refiner/final": data_TCO_refiner,
-=======
             ref_str: extra_data["refiner"]["preds"],
             "refiner/final": extra_data["refiner"]["preds"],
->>>>>>> e5f4c2a0
             "coarse": extra_data["coarse"]["preds"],
             "coarse_filter": extra_data["coarse_filter"]["preds"],
         }
@@ -195,10 +166,7 @@
 
         if self.inference_cfg.run_depth_refiner:
             all_preds["depth_refiner"] = extra_data["depth_refiner"]["preds"]
-<<<<<<< HEAD
-=======
             all_preds_data["depth_refiner"] = extra_data["depth_refiner"]["data"]
->>>>>>> e5f4c2a0
 
         for _k, v in all_preds.items():
             if "mask" in v.tensors:
@@ -282,11 +250,7 @@
             cuda_timer = CudaTimer()
             cuda_timer.start()
             with torch.no_grad():
-<<<<<<< HEAD
-                all_preds = self.run_inference_pipeline(
-=======
                 all_preds, all_preds_data = self.run_inference_pipeline(
->>>>>>> e5f4c2a0
                     pose_estimator,
                     obs_tensor,
                     gt_detections,
@@ -299,13 +263,6 @@
             duration + dt_det
 
             # Add metadata to the predictions for later evaluation
-<<<<<<< HEAD
-            for k, v in all_preds.items():
-                v.infos["time"] = total_duration
-                v.infos["scene_id"] = scene_id
-                v.infos["view_id"] = view_id
-                predictions_list[k].append(v)
-=======
             for pred_name, pred in all_preds.items():
                 pred.infos["time"] = dt_det + compute_pose_est_total_time(
                     all_preds_data,
@@ -314,7 +271,6 @@
                 pred.infos["scene_id"] = scene_id
                 pred.infos["view_id"] = view_id
                 predictions_list[pred_name].append(pred)
->>>>>>> e5f4c2a0
 
         # Concatenate the lists of PandasTensorCollections
         predictions = {}
@@ -325,7 +281,10 @@
 
 
 def compute_pose_est_total_time(all_preds_data: dict, pred_name: str):
-    # all_preds_data: dict_keys(['final', 'refiner/iteration=5', 'refiner/final', 'coarse', 'coarse_filter'])  # optionally 'depth_refiner'
+    # all_preds_data:
+    # dict_keys(
+    # ["final", "refiner/iteration=5", "refiner/final", "coarse", "coarse_filter"]
+    # )  # optionally 'depth_refiner'
     dt_coarse = all_preds_data["coarse"]["time"]
     dt_coarse_refiner = dt_coarse + all_preds_data["refiner"]["time"]
     if "depth_refiner" in all_preds_data:
