"""Copyright (c) 2022 Inria & NVIDIA CORPORATION & AFFILIATES. All rights reserved.

Licensed under the Apache License, Version 2.0 (the "License");
you may not use this file except in compliance with the License.
You may obtain a copy of the License at

    http://www.apache.org/licenses/LICENSE-2.0

Unless required by applicable law or agreed to in writing, software
distributed under the License is distributed on an "AS IS" BASIS,
WITHOUT WARRANTIES OR CONDITIONS OF ANY KIND, either express or implied.
See the License for the specific language governing permissions and
limitations under the License.
"""


# Standard Library
from dataclasses import dataclass
from typing import Optional

# MegaPose
from happypose.pose_estimators.megapose.inference.types import InferenceConfig

BOP_TEST_DATASETS = [
    "lmo.bop19",
    "tless.bop19",
    "tudl.bop19",
    "icbin.bop19",
    "itodd.bop19",
    "hb.bop19",
    "ycbv.bop19",
]


@dataclass
class HardwareConfig:
    n_cpus: int = 8
    n_gpus: int = 1


@dataclass
class EvalConfig:
    """Eval Config.

    Two options for creating an eval configuration:
    1. Create it manually, and set `run_id`.
    2. If `run_id` is None, then use `config_id`, `run_comment`and
    `run_postfix` to create a `run_id`

    In 2., the parameters of the config are set-up using the function
    `update_cfg_with_config_id`.
    """

    # Network
    detector_run_id: str = "bop_pbr"
    coarse_run_id: Optional[str] = None
    refiner_run_id: Optional[str] = None

    # Dataset
    ds_name: str = "ycbv.bop19"

    # Inference
    inference: InferenceConfig = InferenceConfig()

    # Run management
    result_id: Optional[str] = None
    n_dataloader_workers: int = 8
    n_rendering_workers: int = 8
    n_frames: Optional[int] = None
    batch_size: int = 1
    save_dir: Optional[str] = None
    bsz_images: int = 256
    bsz_objects: int = 16
    skip_inference: bool = False
    skip_evaluation: bool = True

    # Infos
    global_batch_size: Optional[int] = None
    hardware: HardwareConfig = HardwareConfig()

    # Debug
    debug: bool = False


@dataclass
class FullEvalConfig(EvalConfig):
    # Full eval
    detection_coarse_types: Optional[list] = None
    ds_names: Optional[list[str]] = None
    run_bop_eval: bool = True
<<<<<<< HEAD
    modelnet_categories: Optional[list[str]] = None
=======
    eval_coarse_also: bool = False
    convert_only: bool = False
>>>>>>> e5f4c2a0


@dataclass
class BOPEvalConfig:
    results_path: str
    dataset: str
    split: str
    eval_dir: str
    method: str  # ['refiner/final', 'depth_refiner', etc.]
    detection_method: Optional[str] = None
    convert_only: bool = False
    use_post_score: Optional[bool] = True<|MERGE_RESOLUTION|>--- conflicted
+++ resolved
@@ -88,12 +88,8 @@
     detection_coarse_types: Optional[list] = None
     ds_names: Optional[list[str]] = None
     run_bop_eval: bool = True
-<<<<<<< HEAD
-    modelnet_categories: Optional[list[str]] = None
-=======
     eval_coarse_also: bool = False
     convert_only: bool = False
->>>>>>> e5f4c2a0
 
 
 @dataclass
