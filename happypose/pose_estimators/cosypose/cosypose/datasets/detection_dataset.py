--- conflicted
+++ resolved
@@ -15,9 +15,6 @@
     PillowSharpness,
     VOCBackgroundAugmentation,
 )
-from happypose.toolbox.datasets.augmentations import (
-    SceneObservationAugmentation as SceneObsAug,
-)
 
 # HappyPose
 from happypose.toolbox.datasets.scene_dataset import (
@@ -25,25 +22,18 @@
     SceneDataset,
     SceneObservation,
 )
+
+from happypose.toolbox.datasets.augmentations import (
+    SceneObservationAugmentation as SceneObsAug,
+)
+
+# HappyPose
+from happypose.toolbox.datasets.scene_dataset import (
+    IterableSceneDataset,
+    SceneDataset,
+    SceneObservation,
+)
 from happypose.toolbox.datasets.scene_dataset_wrappers import remove_invisible_objects
-<<<<<<< HEAD
-=======
-
-# from happypose.toolbox.datasets.scene_dataset_wrappers import VisibilityWrapper
-"""
-from .augmentations import (
-    CropResizeToAspectAugmentation,
-    PillowBlur,
-    PillowBrightness,
-    PillowColor,
-    PillowContrast,
-    PillowSharpness,
-    VOCBackgroundAugmentation,
-    to_torch_uint8,
-)
-from .wrappers.visibility_wrapper import VisibilityWrapper
-"""
->>>>>>> 400d14de
 
 
 def collate_fn(batch):
@@ -162,31 +152,7 @@
 
         self.label_to_category_id = label_to_category_id
         self.min_area = min_area
-<<<<<<< HEAD
-
-=======
-
-    """
-    def collate_fn(self, list_data: List[DetectionData]) -> BatchDetectionData:
-        batch_data = BatchDetectionData(
-            rgbs=torch.from_numpy(np.stack([d.rgb for d in list_data])).permute(
-                0,
-                3,
-                1,
-                2,
-            ),
-            bboxes=torch.from_numpy(np.stack([d.bboxes for d in list_data])),
-            labels=torch.from_numpy(np.stack([d.labels for d in list_data])),
-            masks=torch.from_numpy(np.stack([d.masks for d in list_data])),
-            #image_id=torch.from_numpy(np.stack([d.image_id for d in list_data])),
-            area=torch.from_numpy(np.stack([d.area for d in list_data])),
-            iscrowd=torch.from_numpy(np.stack([d.iscrowd for d in list_data]))
-            )
-
-        return batch_data
-    """
-
->>>>>>> 400d14de
+
     def make_data_from_obs(self, obs: SceneObservation, idx):
         obs = remove_invisible_objects(obs)
 
@@ -250,13 +216,9 @@
         target["image_id"] = image_id
         target["area"] = area
         target["iscrowd"] = iscrowd
-
+        
         return rgb, target
-<<<<<<< HEAD
     
-=======
-
->>>>>>> 400d14de
     def __getitem__(self, index: int):
         assert isinstance(self.scene_ds, SceneDataset)
         obs = self.scene_ds[index]
@@ -278,109 +240,4 @@
         assert isinstance(self.scene_ds, IterableSceneDataset)
         iterator = iter(self.scene_ds)
         while True:
-<<<<<<< HEAD
-            yield self.find_valid_data(iterator)
-=======
-            yield self.find_valid_data(iterator)
-
-    def __init___old(
-        self,
-        scene_ds,
-        label_to_category_id,
-        min_area=50,
-        resize=(640, 480),
-        gray_augmentation=False,
-        rgb_augmentation=False,
-        background_augmentation=False,
-    ):
-        self.scene_ds = scene_ds
-
-        self.resize_augmentation = CropResizeToAspectAugmentation(resize=resize)
-
-        self.background_augmentation = background_augmentation
-        self.background_augmentations = VOCBackgroundAugmentation(
-            voc_root=LOCAL_DATA_DIR,
-            p=0.3,
-        )
-
-        self.rgb_augmentation = rgb_augmentation
-        self.rgb_augmentations = [
-            PillowBlur(p=0.4, factor_interval=(1, 3)),
-            PillowSharpness(p=0.3, factor_interval=(0.0, 50.0)),
-            PillowContrast(p=0.3, factor_interval=(0.2, 50.0)),
-            PillowBrightness(p=0.5, factor_interval=(0.1, 6.0)),
-            PillowColor(p=0.3, factor_interval=(0.0, 20.0)),
-        ]
-
-        self.label_to_category_id = label_to_category_id
-        self.min_area = min_area
-
-    def get_data_old(self, idx):
-        print("I am in get_data")
-        rgb, mask, state = self.scene_ds[idx]
-
-        rgb, mask, state = self.resize_augmentation(rgb, mask, state)
-
-        if self.background_augmentation:
-            rgb, mask, state = self.background_augmentations(rgb, mask, state)
-
-        if self.rgb_augmentation and random.random() < 0.8:
-            for augmentation in self.rgb_augmentations:
-                rgb, mask, state = augmentation(rgb, mask, state)
-
-        rgb, mask = to_torch_uint8(rgb), to_torch_uint8(mask)
-
-        categories = torch.tensor(
-            [self.label_to_category_id[obj["name"]] for obj in state["objects"]],
-        )
-        obj_ids = np.array([obj["id_in_segm"] for obj in state["objects"]])
-        boxes = np.array(
-            [torch.as_tensor(obj["bbox"]).tolist() for obj in state["objects"]],
-        )
-        boxes = torch.as_tensor(boxes, dtype=torch.float32).view(-1, 4)
-        area = torch.as_tensor(
-            (boxes[:, 3] - boxes[:, 1]) * (boxes[:, 2] - boxes[:, 0]),
-        )
-        mask = np.array(mask)
-        masks = mask == obj_ids[:, None, None]
-        masks = torch.as_tensor(masks)
-
-        keep = area > self.min_area
-        boxes = boxes[keep]
-        area = area[keep]
-        categories = categories[keep]
-        masks = masks[keep, :, :]
-        num_objs = len(keep)
-
-        num_objs = len(obj_ids)
-        area = torch.as_tensor(area)
-        boxes = torch.as_tensor(boxes)
-        masks = torch.as_tensor(masks, dtype=torch.uint8)
-        image_id = torch.tensor([idx])
-        iscrowd = torch.zeros((num_objs), dtype=torch.int64)
-
-        target = {}
-        target["boxes"] = boxes
-        target["labels"] = categories
-        target["masks"] = masks
-        target["image_id"] = image_id
-        target["area"] = area
-        target["iscrowd"] = iscrowd
-        return rgb, target
-
-    def __getitem__old(self, index):
-        try_index = index
-        valid = False
-        n_attempts = 0
-        while not valid:
-            print("valid =", valid)
-            if n_attempts > 10:
-                msg = "Cannot find valid image in the dataset"
-                raise ValueError(msg)
-            im, target = self.get_data(try_index)
-            valid = len(target["boxes"]) > 0
-            if not valid:
-                try_index = random.randint(0, len(self.scene_ds) - 1)
-                n_attempts += 1
-        return im, target
->>>>>>> 400d14de
+            yield self.find_valid_data(iterator)